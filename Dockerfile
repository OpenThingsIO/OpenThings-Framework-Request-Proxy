--- conflicted
+++ resolved
@@ -8,10 +8,7 @@
 COPY /build.mjs ./
 
 COPY /src ./src
-<<<<<<< HEAD
 RUN npm run build
-=======
-RUN npm run compile
 
 FROM node:lts-alpine
 
@@ -22,7 +19,4 @@
 COPY /package.json ./
 COPY --from=build /app/dist ./dist
 
-RUN npm install --omit=dev
-
-CMD ["npm", "run", "start"]
->>>>>>> c96e1d82
+CMD ["npm", "run", "start"]