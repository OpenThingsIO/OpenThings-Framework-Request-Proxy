--- conflicted
+++ resolved
@@ -1,8 +1,4 @@
-<<<<<<< HEAD
-FROM node:lts-alpine3.17
-=======
 FROM node:lts-alpine
->>>>>>> 2050966f
 
 EXPOSE 3000
 EXPOSE 8080
