{
<<<<<<< HEAD
    "compilerOptions": {
        "target": "es5",
        "module": "Node16",
        "moduleResolution": "Node16",
        "noImplicitReturns": true,
        "noEmitOnError": true,
        "outDir": "js/",
        "sourceMap": true,
        "skipLibCheck": true,
        "allowSyntheticDefaultImports": true
    },
    "include": ["src/**/*"]
=======
	"compilerOptions": {
		"target": "es5",
		"noImplicitReturns": true,
		"noEmitOnError": true,
		"outDir": "dist/",
		"sourceMap": true,
		"skipLibCheck": true
	},
	"include": [
		"src/**/*"
	]
>>>>>>> c96e1d82
}<|MERGE_RESOLUTION|>--- conflicted
+++ resolved
@@ -1,9 +1,8 @@
 {
-<<<<<<< HEAD
     "compilerOptions": {
-        "target": "es5",
-        "module": "Node16",
-        "moduleResolution": "Node16",
+        "target": "ESNext",
+        "module": "ESNext",
+        "moduleResolution": "Node10",
         "noImplicitReturns": true,
         "noEmitOnError": true,
         "outDir": "js/",
@@ -12,17 +11,4 @@
         "allowSyntheticDefaultImports": true
     },
     "include": ["src/**/*"]
-=======
-	"compilerOptions": {
-		"target": "es5",
-		"noImplicitReturns": true,
-		"noEmitOnError": true,
-		"outDir": "dist/",
-		"sourceMap": true,
-		"skipLibCheck": true
-	},
-	"include": [
-		"src/**/*"
-	]
->>>>>>> c96e1d82
 }