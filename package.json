--- conflicted
+++ resolved
@@ -5,13 +5,8 @@
 	"license": "GPL-3.0",
 	"description": "OpenThings request forwarding server",
 	"scripts": {
-<<<<<<< HEAD
 		"build": "node build.mjs",
 		"start": "node dist/index.cjs",
-=======
-		"compile": "tsc",
-		"start": "node dist/server.js",
->>>>>>> c96e1d82
 		"test": "echo \"Error: no test specified\" && exit 1"
 	},
 	"dependencies": {
